--- conflicted
+++ resolved
@@ -1,9 +1,4 @@
-<<<<<<< HEAD
-use crate::core::default_util::is_default;
-use crate::core::Global;
-=======
 use crate::base::default_util::is_default;
->>>>>>> e9661e2d
 use crate::domain::ClipChangedEvent;
 use enumflags2::BitFlags;
 use helgoboss_learn::{UnitValue, BASE_EPSILON};
@@ -788,7 +783,6 @@
                     )
                 }
             }
-<<<<<<< HEAD
             Some(ScheduledFor::Play) => {
                 if let Some(p) = pos_within_clip {
                     if p < PositionInSeconds::ZERO {
@@ -812,28 +806,11 @@
                         Some(ClipChangedEvent::PlayStateChanged(ClipPlayState::Stopped)),
                     )
                 }
-=======
-            Some(ScheduledFor::Play) if current_pos.get() > 0.0 => {
-                // Actual play detected. Make it official.
-                let next_playing_state = PlayingState {
-                    scheduled_for: None,
-                    ..self
-                };
-                (
-                    Ok(State::Playing(next_playing_state)),
-                    Some(ClipChangedEvent::PlayState(ClipPlayState::Playing)),
-                )
->>>>>>> e9661e2d
             }
         };
         let final_event = event.unwrap_or_else(|| {
-<<<<<<< HEAD
             let position = calculate_proportional_position(pos_within_clip, length);
             ClipChangedEvent::ClipPositionChanged(position)
-=======
-            let position = calculate_proportional_position(current_pos, length);
-            ClipChangedEvent::ClipPosition(position)
->>>>>>> e9661e2d
         });
         (next_state, Some(final_event))
     }
@@ -1051,7 +1028,6 @@
     }
 
     fn get_samples(&mut self, args: GetSamplesArgs) {
-<<<<<<< HEAD
         // Debugging
         // if self.counter % 500 == 0 {
         //     let ptr = args.block.as_ptr();
@@ -1061,13 +1037,6 @@
         self.counter += 1;
         // Actual stuff
         use WrapperPcmSourceState::*;
-=======
-        if self.send_all_notes_off {
-            send_all_notes_off(&args);
-            self.send_all_notes_off = false;
-        }
-        use DecoratedPcmSourceState::*;
->>>>>>> e9661e2d
         match self.state {
             Normal => unsafe {
                 // TODO-high If not synced, do something like this:
